--- conflicted
+++ resolved
@@ -15,12 +15,8 @@
 # from multiprocessing.pool import ThreadPool as Pool
 
 sys.path.append(str(Path(__file__).resolve().parent.joinpath("..")))
-<<<<<<< HEAD
 from datasets.augmentations import ResizeLongestEdge, ResizeScaling, ResizeShortestEdge
-from utils.image_utils import save_image_to_path, load_image_from_path
-=======
 from utils.image_utils import save_image_array_to_path, load_image_array_from_path
->>>>>>> 3383a8c8
 from utils.copy_utils import copy_mode
 from utils.logging_utils import get_logger_name
 from page_xml.xml_converter import XMLConverter
@@ -355,63 +351,31 @@
             out_image_path = image_dir.joinpath(image_path.name)
         else:
             out_image_path = image_dir.joinpath(image_stem + ".png")
-
         # Check if image already exist and if it doesn't need resizing
         if not self.overwrite and out_image_path.exists():
             out_image_shape = imagesize.get(out_image_path)[::-1]
             if out_image_shape == image_shape:
                 return str(out_image_path.relative_to(self.output_dir))
         
-<<<<<<< HEAD
         image_dir.mkdir(parents=True, exist_ok=True)
-=======
-        def _save_image_helper():
-            """
-            Quick helper function for opening->resizing->saving
-            """
-            
-            if self.resize_mode == "none":
-                copy_mode(image_path, out_image_path, mode="symlink")
-            else:
-                image = load_image_array_from_path(image_path)
-            
-                if image is None:
-                    raise TypeError(f"Image {image_path} is None, loading failed")
-                image = self.resize_image(image, image_shape=image_shape)
-                save_image_array_to_path(out_image_path, image)
->>>>>>> 3383a8c8
         
         if self.resize_mode == "none":
             copy_mode(image_path, out_image_path, mode="symlink")
         else:
-            image = load_image_from_path(image_path)
+            image = load_image_array_from_path(image_path)
         
             if image is None:
                 raise TypeError(f"Image {image_path} is None, loading failed")
             image = self.resize_image(image, image_shape=image_shape)
-            save_image_to_path(out_image_path, image)
+            save_image_array_to_path(out_image_path, image)
         
         return str(out_image_path.relative_to(self.output_dir))
     
     def save_sem_seg(self, xml_path: Path, image_stem: str, original_image_shape: tuple[int, int], image_shape: tuple[int,int]):
         if self.output_dir is None:
             raise TypeError("Cannot run when the output dir is None")
-<<<<<<< HEAD
         sem_seg_dir = self.output_dir.joinpath("sem_seg")
         out_sem_seg_path = sem_seg_dir.joinpath(image_stem + ".png")
-=======
-        mask_dir = self.output_dir.joinpath("sem_seg")
-        mask_dir.mkdir(parents=True, exist_ok=True)
-        out_mask_path = mask_dir.joinpath(image_stem + ".png")
-        
-        def _save_mask_helper():
-            """
-            Quick helper function for opening->converting to image->saving
-            """
-            mask = self.xml_converter.to_image(xml_path, original_image_shape=original_image_shape, image_shape=image_shape)
-            
-            save_image_array_to_path(out_mask_path, mask)
->>>>>>> 3383a8c8
         
         # Check if image already exist and if it doesn't need resizing
         if not self.overwrite and out_sem_seg_path.exists():
@@ -425,7 +389,7 @@
         
         sem_seg_dir.mkdir(parents=True, exist_ok=True)
         
-        save_image_to_path(out_sem_seg_path, sem_seg)
+        save_image_array_to_path(out_sem_seg_path, sem_seg)
         
         return str(out_sem_seg_path.relative_to(self.output_dir))
     
@@ -465,22 +429,6 @@
         
         out_pano_path = panos_dir.joinpath(image_stem + ".png")
         out_segments_info_path = panos_dir.joinpath(image_stem + ".json")
-<<<<<<< HEAD
-=======
-        
-        def _save_panos_helper():
-            """
-            Quick helper function for opening->rescaling->saving
-            """
-            pano, segments_info = self.xml_converter.to_pano(xml_path, original_image_shape=original_image_shape, image_shape=image_shape)
-            
-            save_image_array_to_path(out_pano_path, pano)
-            
-            json_pano = {"image_size": image_shape,
-                         "segments_info": segments_info}
-            with open(out_segments_info_path, 'w') as f:
-                json.dump(json_pano, f)
->>>>>>> 3383a8c8
                 
         # Check if image already exist and if it doesn't need resizing
         if not self.overwrite and out_pano_path.exists():
@@ -495,7 +443,7 @@
         
         panos_dir.mkdir(parents=True, exist_ok=True) 
         
-        save_image_to_path(out_pano_path, pano)
+        save_image_array_to_path(out_pano_path, pano)
         
         json_pano = {"image_size": image_shape,
                      "segments_info": segments_info}
