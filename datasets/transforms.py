--- conflicted
+++ resolved
@@ -3,18 +3,12 @@
 import argparse
 import sys
 from pathlib import Path
-<<<<<<< HEAD
-=======
 from typing import Optional
->>>>>>> 10e00a6c
 
 import cv2
 import detectron2.data.transforms as T
 import numpy as np
-<<<<<<< HEAD
-=======
 import shapely.geometry as geometry
->>>>>>> 10e00a6c
 from fvcore.transforms.transform import Transform
 from scipy.ndimage import affine_transform, gaussian_filter, map_coordinates
 
@@ -573,9 +567,6 @@
 
 
 class OrientationTransform(T.Transform):
-<<<<<<< HEAD
-    def __init__(self, times_90_degrees: int, height: int, width: int) -> None:
-=======
     """
     Transform that applies 90 degrees rotation to an image and its corresponding coordinates.
     """
@@ -589,15 +580,12 @@
             height (int): Height of the image.
             width (int): Width of the image.
         """
->>>>>>> 10e00a6c
         super().__init__()
         self.times_90_degrees = times_90_degrees % 4
         self.height = height
         self.width = width
 
     def apply_image(self, img: np.ndarray) -> np.ndarray:
-<<<<<<< HEAD
-=======
         """
         Apply orientation change to the image.
 
@@ -607,7 +595,6 @@
         Returns:
             np.ndarray: Rotated image.
         """
->>>>>>> 10e00a6c
         if self.times_90_degrees == 0:
             return img
         elif self.times_90_degrees == 1:
@@ -620,8 +607,6 @@
             raise ValueError("Times 90 degrees should be between 0 and 3")
 
     def apply_coords(self, coords: np.ndarray) -> np.ndarray:
-<<<<<<< HEAD
-=======
         """
         Apply orientation change to the coordinates.
 
@@ -631,7 +616,6 @@
         Returns:
             np.ndarray: Rotated coordinates.
         """
->>>>>>> 10e00a6c
         if self.times_90_degrees == 0:
             return coords
         elif self.times_90_degrees == 1:
@@ -650,15 +634,12 @@
             raise ValueError("Times 90 degrees should be between 0 and 3")
 
     def inverse(self) -> Transform:
-<<<<<<< HEAD
-=======
         """
         Compute the inverse of the transformation.
 
         Returns:
             Transform: Inverse transformation.
         """
->>>>>>> 10e00a6c
         if self.times_90_degrees % 2 == 0:
             height, width = self.height, self.width
         else:
@@ -666,8 +647,6 @@
         return OrientationTransform(4 - self.times_90_degrees, height, width)
 
 
-<<<<<<< HEAD
-=======
 class CropTransform(Transform):
     def __init__(
         self,
@@ -843,7 +822,6 @@
         return CropTransform(self.x0, self.y0, self.orig_w, self.orig_h, orig_w=neww, orig_h=newh)
 
 
->>>>>>> 10e00a6c
 def get_arguments() -> argparse.Namespace:
     parser = argparse.ArgumentParser(description="Testing the image augmentation and transformations")
     io_args = parser.add_argument_group("IO")
