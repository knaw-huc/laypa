--- conflicted
+++ resolved
@@ -10,12 +10,8 @@
 from detectron2.data import Metadata
 from detectron2.utils.visualizer import Visualizer
 
-<<<<<<< HEAD
 from page_xml.xml_converter import XMLConverter
-=======
-from page_xml.xml_to_image import XMLImage
 from utils.image_utils import load_image_from_path, save_image_to_path
->>>>>>> e5b6ad31
 from utils.input_utils import get_file_paths
 from utils.logging_utils import get_logger_name
 from utils.path_utils import xml_path_to_image_path
@@ -57,7 +53,7 @@
             output_dir = Path(output_dir)
         
         self.output_dir: Path = output_dir
-        self.xml_to_image: XMLConverter = xml_to_image
+        self.xml_converter: XMLConverter = xml_to_image
         #TODO Load the metadata
         self.metadata = Metadata()
         
@@ -94,13 +90,8 @@
             xml_path_i (Path): single pageXML path
         """
         output_image_path = self.output_dir.joinpath(xml_path_i.stem + ".png")
-<<<<<<< HEAD
-        gray_image = self.xml_to_image.to_image(xml_path_i)
-        cv2.imwrite(str(output_image_path), gray_image)
-=======
-        gray_image = self.xml_to_image.run(xml_path_i)
+        gray_image = self.xml_converter.to_image(xml_path_i)
         save_image_to_path(str(output_image_path), gray_image)
->>>>>>> e5b6ad31
         
     def save_color_image(self, xml_path_i: Path):
         """
@@ -110,7 +101,7 @@
             xml_path_i (Path): single pageXML path
         """
         output_image_path = self.output_dir.joinpath(xml_path_i.stem + ".png")
-        gray_image = self.xml_to_image.to_image(xml_path_i)
+        gray_image = self.xml_converter.to_image(xml_path_i)
         
         color_image = np.empty((*gray_image.shape, 3), dtype=np.uint8)
         
@@ -131,7 +122,7 @@
             xml_path_i (Path): single pageXML path
         """
         output_image_path = self.output_dir.joinpath(xml_path_i.stem + ".png")
-        gray_image = self.xml_to_image.to_image(xml_path_i)
+        gray_image = self.xml_converter.to_image(xml_path_i)
         
         image_path_i = xml_path_to_image_path(xml_path_i)
         
@@ -184,7 +175,6 @@
     xml_to_image = XMLConverter(
         mode=args.mode,
         line_width=args.line_width,
-        line_color=args.line_color,
         regions=args.regions,
         merge_regions=args.merge_regions,
         region_type=args.region_type
