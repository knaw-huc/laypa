import argparse
import logging
import os
from multiprocessing.pool import Pool
from pathlib import Path

import cv2
import numpy as np
from detectron2.data import Metadata
from detectron2.utils.visualizer import Visualizer

# from multiprocessing.pool import ThreadPool as Pool
from tqdm import tqdm

from core.setup import setup_cfg
from datasets.dataset import metadata_from_classes
from page_xml.xml_converter import XMLConverter
from utils.image_utils import load_image_array_from_path, save_image_array_to_path
from utils.input_utils import get_file_paths
from utils.logging_utils import get_logger_name
from utils.path_utils import xml_path_to_image_path


def get_arguments() -> argparse.Namespace:
    parser = argparse.ArgumentParser(description="Visualize XML files for visualization/debugging")

    detectron2_args = parser.add_argument_group("detectron2")

    detectron2_args.add_argument("-c", "--config", help="config file", required=True)
    detectron2_args.add_argument("--opts", nargs="+", help="optional args to change", default=[])

    io_args = parser.add_argument_group("IO")
    io_args.add_argument("-i", "--input", help="Input folder/files", nargs="+", default=[], required=True, type=str)
    io_args.add_argument("-o", "--output", help="Output folder", required=True, type=str)

    parser.add_argument(
        "-t", "--output_type", help="Output mode", choices=["gray", "color", "overlay"], default="overlay", type=str
    )

    args = parser.parse_args()
    return args


class Viewer:
    # TODO Resize the output image to a specified size / percentage, maybe use ResizeShortestEdge
    """
    Simple viewer to convert xml files to images (grayscale, color or overlay)
    """

    def __init__(
        self,
        xml_converter: XMLConverter,
        output_dir: str | Path,
        output_type="gray",
    ) -> None:
        """
        Simple viewer to convert xml files to images (grayscale, color or overlay)

        Args:
            xml_to_image (XMLImage): converter from xml to a label mask
            output_dir (str | Path): path to output dir
            mode (str, optional): output mode: gray, color, or overlay. Defaults to 'gray'.

        Raises:
            ValueError: Colors do not match the number of region types
            NotImplementedError: Different mode specified than allowed
        """

        self.logger = logging.getLogger(get_logger_name())

        if isinstance(output_dir, str):
            output_dir = Path(output_dir)

        self.output_dir: Path = output_dir
        self.xml_converter: XMLConverter = xml_converter

        region_names = xml_converter.get_regions()
        self.metadata = metadata_from_classes(region_names)

        self.output_type = output_type

        if self.output_type == "gray":
            self.save_function = self.save_gray_image
        elif self.output_type == "color":
            self.save_function = self.save_color_image
        elif self.output_type == "overlay":
            self.save_function = self.save_overlay_image
        else:
            raise NotImplementedError

    def save_gray_image(self, xml_path_i: Path):
        """
        Save the pageXML as a grayscale image

        Args:
            xml_path_i (Path): single pageXML path
        """
        output_image_path = self.output_dir.joinpath(xml_path_i.stem + ".png")
        gray_image = self.xml_converter.to_sem_seg(xml_path_i)
        
        if gray_image is None:
            raise ValueError
        
        save_image_array_to_path(str(output_image_path), gray_image)

    def save_color_image(self, xml_path_i: Path):
        """
        Save the pageXML as a color image

        Args:
            xml_path_i (Path): single pageXML path
        """
        output_image_path = self.output_dir.joinpath(xml_path_i.stem + ".png")
<<<<<<< HEAD
        gray_image = self.xml_converter.to_sem_seg(xml_path_i)
        
        if gray_image is None:
            raise ValueError
        
=======
        gray_image = self.xml_converter.to_image(xml_path_i)

>>>>>>> c46490c8
        color_image = np.empty((*gray_image.shape, 3), dtype=np.uint8)

        colors = self.metadata.get("stuff_colors")
        assert colors is not None, "Can't make color images without colors"
        assert np.max(gray_image) < len(colors), "Not enough colors, grayscale has too many classes"

        for i, color in enumerate(colors):
            color_image[gray_image == i] = np.asarray(color).reshape((1, 1, 3))

        save_image_array_to_path(str(output_image_path), color_image[..., ::-1])

    def save_overlay_image(self, xml_path_i: Path):
        """
        Save the pageXML as a overlay image. Requires the image file to exist folder up

        Args:
            xml_path_i (Path): single pageXML path
        """
        output_image_path = self.output_dir.joinpath(xml_path_i.stem + ".jpg")
<<<<<<< HEAD
        gray_image = self.xml_converter.to_sem_seg(xml_path_i)
        
=======
        gray_image = self.xml_converter.to_image(xml_path_i)

>>>>>>> c46490c8
        image_path_i = xml_path_to_image_path(xml_path_i)

        image = load_image_array_from_path(str(image_path_i))
        if image is None:
            return

        vis_im = Visualizer(image[..., ::-1].copy(), metadata=self.metadata, scale=1)
        vis_im = vis_im.draw_sem_seg(gray_image, alpha=0.4)
        overlay_image = vis_im.get_image()
        save_image_array_to_path(str(output_image_path), overlay_image[..., ::-1])

    @staticmethod
    def check_image_exists(xml_paths: list[Path]):
        all(xml_path_to_image_path(xml_path) for xml_path in xml_paths)

    def run(self, xml_list: list[str] | list[Path]) -> None:
        """
        Run the conversion of pageXML to images on all pageXML paths specified

        Args:
            xml_list (list[str] | list[Path]): multiple pageXML paths
        """
        cleaned_xml_list: list[Path] = [Path(path) if isinstance(path, str) else path for path in xml_list]
        cleaned_xml_list = [path.resolve() for path in cleaned_xml_list]

        # with overlay all images must exist as well
        if self.output_type == "overlay":
            self.check_image_exists(cleaned_xml_list)

        if not self.output_dir.is_dir():
            self.logger.info(f"Could not find output dir ({self.output_dir}), creating one at specified location")
            self.output_dir.mkdir(parents=True)

        # Single thread
        # for xml_path_i in tqdm(cleaned_xml_list):
        #     self.save_function(xml_path_i)

        # Multithread
        with Pool(os.cpu_count()) as pool:
            _ = list(
                tqdm(
                    iterable=pool.imap_unordered(self.save_function, cleaned_xml_list),
                    total=len(cleaned_xml_list),
                    desc="Creating Images",
                )
            )


def main(args) -> None:
    cfg = setup_cfg(args)

    xml_list = get_file_paths(args.input, formats=[".xml"])

    xml_converter = XMLConverter(
        mode=cfg.MODEL.MODE,
        line_width=cfg.PREPROCESS.BASELINE.LINE_WIDTH,
        regions=cfg.PREPROCESS.REGION.REGIONS,
        merge_regions=cfg.PREPROCESS.REGION.MERGE_REGIONS,
        region_type=cfg.PREPROCESS.REGION.REGION_TYPE,
    )

    viewer = Viewer(xml_converter=xml_converter, output_dir=args.output, output_type=args.output_type)
    viewer.run(xml_list)


if __name__ == "__main__":
    args = get_arguments()
    main(args)<|MERGE_RESOLUTION|>--- conflicted
+++ resolved
@@ -97,10 +97,10 @@
         """
         output_image_path = self.output_dir.joinpath(xml_path_i.stem + ".png")
         gray_image = self.xml_converter.to_sem_seg(xml_path_i)
-        
+
         if gray_image is None:
             raise ValueError
-        
+
         save_image_array_to_path(str(output_image_path), gray_image)
 
     def save_color_image(self, xml_path_i: Path):
@@ -111,16 +111,11 @@
             xml_path_i (Path): single pageXML path
         """
         output_image_path = self.output_dir.joinpath(xml_path_i.stem + ".png")
-<<<<<<< HEAD
         gray_image = self.xml_converter.to_sem_seg(xml_path_i)
-        
+
         if gray_image is None:
             raise ValueError
-        
-=======
-        gray_image = self.xml_converter.to_image(xml_path_i)
-
->>>>>>> c46490c8
+
         color_image = np.empty((*gray_image.shape, 3), dtype=np.uint8)
 
         colors = self.metadata.get("stuff_colors")
@@ -140,13 +135,8 @@
             xml_path_i (Path): single pageXML path
         """
         output_image_path = self.output_dir.joinpath(xml_path_i.stem + ".jpg")
-<<<<<<< HEAD
         gray_image = self.xml_converter.to_sem_seg(xml_path_i)
-        
-=======
-        gray_image = self.xml_converter.to_image(xml_path_i)
-
->>>>>>> c46490c8
+
         image_path_i = xml_path_to_image_path(xml_path_i)
 
         image = load_image_array_from_path(str(image_path_i))
